name = "DataDrivenAcoustics"
uuid = "b376a22e-6432-4b80-a794-261b95783a4a"
authors = ["Li Kexin <kexin@nus.edu.sg> and Mandar Chitre <mandar@nus.edu.sg>"]
version = "0.2.0"

[deps]
BangBang = "198e06fe-97b7-11e9-32a5-e1d131e6ad66"
DSP = "717857b8-e6f2-59f4-9121-6e50c889abd2"
DocStringExtensions = "ffbed154-4ef7-542d-bbb7-c09d3a79fcae"
Flux = "587475ba-b771-5e3f-ad9e-33799f191a9c"
GaussianProcesses = "891a1506-143c-57d2-908e-e1f8e92e6de9"
LinearAlgebra = "37e2e46d-f89d-539d-b4ee-838fcccc9c8e"
Printf = "de0858da-6303-5e67-8744-51eddeeeb8d7"
Random = "9a3f8284-a2c9-5f02-9a11-845980a1fd5c"
RecipesBase = "3cdcf5f2-1ef4-517c-9805-6587b60abb01"
UnderwaterAcoustics = "0efb1f7a-1ce7-46d2-9f48-546a4c8fbb99"
Zygote = "e88e6eb3-aa80-5325-afca-941959d7151f"

[compat]
BangBang = "0.3"
DocStringExtensions = "0.9"
<<<<<<< HEAD
Flux = "0.13"
GaussianProcesses = "0.12"
=======
Flux = "0.13, 0.14"
>>>>>>> 18aa56b3
RecipesBase = "1"
UnderwaterAcoustics = "0.3"
Zygote = "0.6"
julia = "1.6"

[extras]
Test = "8dfed614-e22c-5e08-85e1-65c5234f0b40"

[targets]
test = ["Test"]<|MERGE_RESOLUTION|>--- conflicted
+++ resolved
@@ -19,12 +19,8 @@
 [compat]
 BangBang = "0.3"
 DocStringExtensions = "0.9"
-<<<<<<< HEAD
-Flux = "0.13"
+Flux = "0.13, 0.14"
 GaussianProcesses = "0.12"
-=======
-Flux = "0.13, 0.14"
->>>>>>> 18aa56b3
 RecipesBase = "1"
 UnderwaterAcoustics = "0.3"
 Zygote = "0.6"
