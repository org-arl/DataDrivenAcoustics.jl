--- conflicted
+++ resolved
@@ -20,12 +20,9 @@
 Zygote = "e88e6eb3-aa80-5325-afca-941959d7151f"
 
 [compat]
-<<<<<<< HEAD
+julia = "1.6"
 DataFrames = "1"
-=======
 DSP = "0.7"
->>>>>>> 0d6a27dd
-julia = "1.6"
 
 [extras]
 Test = "8dfed614-e22c-5e08-85e1-65c5234f0b40"
