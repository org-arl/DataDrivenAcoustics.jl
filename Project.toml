name = "DataDrivenAcoustics"
uuid = "b376a22e-6432-4b80-a794-261b95783a4a"
authors = ["Li Kexin <kexin@nus.edu.sg> and Mandar Chitre <mandar@nus.edu.sg>"]
version = "0.1.0"

[deps]
BangBang = "198e06fe-97b7-11e9-32a5-e1d131e6ad66"
Combinatorics = "861a8166-3701-5b0c-9a16-15d98fcdc6aa"
DSP = "717857b8-e6f2-59f4-9121-6e50c889abd2"
DataFrames = "a93c6f00-e57d-5684-b7b6-d8193f3e46c0"
Distributions = "31c24e10-a181-5473-b8eb-7969acd0382f"
DocStringExtensions = "ffbed154-4ef7-542d-bbb7-c09d3a79fcae"
Flux = "587475ba-b771-5e3f-ad9e-33799f191a9c"
LinearAlgebra = "37e2e46d-f89d-539d-b4ee-838fcccc9c8e"
Random = "9a3f8284-a2c9-5f02-9a11-845980a1fd5c"
RecipesBase = "3cdcf5f2-1ef4-517c-9805-6587b60abb01"
Statistics = "10745b16-79ce-11e8-11f9-7d13ad32a3b2"
StatsBase = "2913bbd2-ae8a-5f71-8c99-4fb6c76f3a91"
UnderwaterAcoustics = "0efb1f7a-1ce7-46d2-9f48-546a4c8fbb99"
Zygote = "e88e6eb3-aa80-5325-afca-941959d7151f"

[compat]
<<<<<<< HEAD
UnderwaterAcoustics = "0.3"
=======
StatsBase = "0.34"
>>>>>>> 78c394ff
julia = "1.6"
RecipesBase = "1"
DocStringExtensions = "0.9"
Zygote = "0.6"
DataFrames = "1"
DSP = "0.7"
Distributions = "0.25"
Flux = "0.13"
Combinatorics = "1"

[extras]
Test = "8dfed614-e22c-5e08-85e1-65c5234f0b40"

[targets]
test = ["Test"]<|MERGE_RESOLUTION|>--- conflicted
+++ resolved
@@ -20,20 +20,17 @@
 Zygote = "e88e6eb3-aa80-5325-afca-941959d7151f"
 
 [compat]
-<<<<<<< HEAD
+julia = "1.6"
+DocStringExtensions = "0.9"
 UnderwaterAcoustics = "0.3"
-=======
+Combinatorics = "1"
+Distributions = "0.25"
 StatsBase = "0.34"
->>>>>>> 78c394ff
-julia = "1.6"
 RecipesBase = "1"
-DocStringExtensions = "0.9"
+Flux = "0.13"
 Zygote = "0.6"
 DataFrames = "1"
 DSP = "0.7"
-Distributions = "0.25"
-Flux = "0.13"
-Combinatorics = "1"
 
 [extras]
 Test = "8dfed614-e22c-5e08-85e1-65c5234f0b40"
