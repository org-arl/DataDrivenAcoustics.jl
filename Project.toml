--- conflicted
+++ resolved
@@ -20,18 +20,15 @@
 Zygote = "e88e6eb3-aa80-5325-afca-941959d7151f"
 
 [compat]
-<<<<<<< HEAD
-Combinatorics = "1"
-=======
+julia = "1.6"
 RecipesBase = "1"
->>>>>>> cfa7968d
-julia = "1.6"
 DocStringExtensions = "0.9"
 Zygote = "0.6"
 DataFrames = "1"
 DSP = "0.7"
 Distributions = "0.25"
 Flux = "0.13"
+Combinatorics = "1"
 
 [extras]
 Test = "8dfed614-e22c-5e08-85e1-65c5234f0b40"
