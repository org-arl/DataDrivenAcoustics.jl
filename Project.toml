--- conflicted
+++ resolved
@@ -20,12 +20,9 @@
 Zygote = "e88e6eb3-aa80-5325-afca-941959d7151f"
 
 [compat]
-<<<<<<< HEAD
+julia = "1.6"
 DocStringExtensions = "0.9"
-=======
 Zygote = "0.6"
->>>>>>> cc5b3b50
-julia = "1.6"
 DataFrames = "1"
 DSP = "0.7"
 
